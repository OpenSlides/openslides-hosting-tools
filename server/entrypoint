--- conflicted
+++ resolved
@@ -53,14 +53,9 @@
 
   # Redis for collection cache
   sed -i \
-<<<<<<< HEAD
-    -e "/REDIS_ADDRESS/s/127\.0\.0\.1/rediscache:6379\/0/" \
-    -e '/REDIS_ADDRESS/a\ \ \ \ REDIS_READ_ONLY_ADDRESS = "redis://rediscache-slave:6379/0"' \
-=======
     -e "/REDIS_ADDRESS/s/127\.0\.0\.1/redis:6379\/0/" \
     -e '/REDIS_ADDRESS/a\ \ \ \ REDIS_READ_ONLY_ADDRESS = "redis://redis-slave:6379/0"' \
     -e "/AMOUNT_REPLICAS/s/1/${REDIS_REPLICAS:-1}/" \
->>>>>>> fe895e06
     /app/personal_data/var/settings.py
 
   # Redis for session backend
@@ -249,14 +244,9 @@
         "${OPENSLIDES_USER_PASSWORD}" \
         2
     fi
-<<<<<<< HEAD
-    # Note password change in persistent volume
-    touch /app/personal_data/user-added
-=======
     # Make note of changed admin password
     psql -h db -d instancecfg -a \
         -c "UPDATE markers SET configured = true WHERE name = 'user'"
->>>>>>> fe895e06
   else
     echo "Incomplete user account data.  Skipping account creation."
   fi
