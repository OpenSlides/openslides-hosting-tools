#!/bin/bash

# Set up a new OpenSlides docker-compose instance
#
# This script makes some assumptions and would need more options to become more
# flexible

set -eu
set -o noclobber

# Defaults (override in /etc/osinstancectl)
TEMPLATE_REPO="/srv/openslides/openslides-docker-compose"
# TEMPLATE_REPO="https://github.com/OpenSlides/openslides-docker-compose"
OSDIR="/srv/openslides"
INSTANCES="${OSDIR}/docker-instances"
# If set, these variables override the defaults in the
# docker-compose.yml.example template file.  They can be configured on the
# command line as well as in /etc/osinstancectl.
GIT_REPO=
GIT_CHECKOUT=
RELAYHOST=

ME=$(basename -s .sh "${BASH_SOURCE[0]}")
CONFIG="/etc/osinstancectl"
MARKER=".osinstancectl-marker"
NGINX_TEMPLATE=
PROJECT_NAME=
PROJECT_DIR=
PORT=
MODE=
OPT_LONGLIST=
OPT_METADATA=
OPT_ADD_ACCOUNT=1
OPT_LOCALONLY=
OPT_FORCE=
FILTER=
CLONE_FROM=
ADMIN_SECRETS_FILE="adminsecret.env"
USER_SECRETS_FILE="usersecret.env"
OPENSLIDES_USER_FIRSTNAME=
OPENSLIDES_USER_LASTNAME=

# Color and formatting settings
OPT_COLOR=auto
NCOLORS=
COL_NORMAL=""
COL_RED=""
COL_GREEN=""
BULLET='●'
SYM_NORMAL="_"
SYM_ERROR="X"

enable_color() {
  NCOLORS=$(tput colors) # no. of colors
  if [[ -n "$NCOLORS" ]] && [[ "$NCOLORS" -ge 8 ]]; then
    COL_NORMAL="$(tput sgr0)"
    COL_RED="$(tput setaf 1)"
    COL_GREEN="$(tput setaf 2)"
  fi
}

usage() {
cat <<EOF
Usage: ${BASH_SOURCE[0]} [options] <action> <instance>

Manage docker-compose-based OpenSlides instances.

Action:
  ls                 List instances and their status.  <instance> is
                     a grep ERE search pattern in this case.
  add                Add a new instance for the given domain (requires FQDN).
  rm                 Remove <instance> (requires FQDN).
  start              Start an existing instance
  stop               Stop a running instance
  update             Update OpenSlides to a new --revision
  erase              Remove an instance's volumes (stops the instance if
                     necessary)
  flush              Flush Redis cache

Options:
  -l, --long         Include more information in extended listing format
  -m, --metadata     Include metadata in instance list
  -n, --online       In list view, show only online instances
  -f, --offline      In list view, show only offline instances
  -r, --revision     The OpenSlides version to check out
  -R, --repo         The OpenSlides repository to pull from
  --mailserver       Mail server to configure as Postfix's smarthost (default
                     is the host system)
  -d, --project-dir  Directly specify the project directory
  --no-add-account   Do not add an additional, customized local admin account
  --force            Disable various safety checks
  --local-only       Create an instance without setting up Nginx and Let's
                     Encrypt certificates.  Such an instance is only accessible
                     on localhost, e.g., http://127.1:61000.
  --clone-from       When adding, create the new instance based on the
                     specified exsiting instance
  --color=WHEN       Enable/disable color output.  WHEN is never, always, or
                     auto.
EOF
}

fatal() {
    echo 1>&2 "${COL_RED}ERROR${COL_NORMAL}: $*"
    exit 23
}

check_for_dependency () {
    [[ -n "$1" ]] || return 0
    which "$1" > /dev/null || { fatal "Dependency not found: $1"; }
}


arg_check() {
  [[ -d "$OSDIR" ]] || { fatal "$OSDIR not found!"; }
  [[ -n "$PROJECT_NAME" ]] || {
    fatal "Please specify a project name"; return 2;
  }
  if [[ "$MODE" = "clone" ]]; then
    [[ -d "$CLONE_FROM_DIR" ]] || {
      fatal "$CLONE_FROM_DIR does not exist."
      return 2
    }
  fi
}

marker_check() {
  [[ -f "${PROJECT_DIR}/${MARKER}" ]] || {
    fatal "This instance was not created with $ME." \
      "Refusing to delete unless --force is given."
  }
}

_docker_compose () {
  # This basically implements the missing docker-compose -C
  local project_dir="$1"
  shift
  docker-compose --project-directory "$project_dir" \
    --file "${project_dir}/docker-compose.yml" $*
}

query_user_account_name() {
  if [[ -n "$OPT_ADD_ACCOUNT" ]]; then
    echo "Create local admin account for:"
    read -p "First & last name: " \
      OPENSLIDES_USER_FIRSTNAME OPENSLIDES_USER_LASTNAME
  fi
}

verify_domain() {
  # Verify provided domain
  HOSTNAME=$(hostname -f)
  IP=$(host "$HOSTNAME" | awk '/has address/ { print $4; exit; } /has IPv6 address/ { print $5}')
  host "$PROJECT_NAME" | grep -q "$IP" || {
    fatal "$PROJECT_NAME does not point to this host?"
    return 3
  }
}


next_free_port() {
  # Select new port
  #
  # `docker-compose port client 80` would be a nicer way to get the port
  # mapping; however, it is only available for running services.
  local HIGHEST_PORT_IN_USE=$(
    find "${INSTANCES}" -type f -name docker-compose.yml -print0 |
    xargs -0 grep -h -o "127.0.0.1:61[0-9]\{3\}:80"|
    cut -d: -f2 | sort -rn | head -1
  )
  [[ -n "$HIGHEST_PORT_IN_USE" ]] || HIGHEST_PORT_IN_USE=61000
  local PORT=$((HIGHEST_PORT_IN_USE + 1))

  # Check if port is actually free
  #  try to find the next free port (this situation can occur if there are test
  #  instances outside of the regular instances directory)
  n=0
  while ! ss -tnHl | awk -v port="$PORT" '$4 ~ port { exit 2 }'; do
    [[ $n -lt 5 ]] || { fatal "Could not find free port"; }
    ((PORT+=1))
    ((n+=1))
  done
  echo "$PORT"
}

create_config_from_template() {
  local templ="$1"
  local config="$2"
  gawk -v port="${PORT}" -v gitrev="$GIT_CHECKOUT" -v gitrepo="$GIT_REPO" '
    BEGIN {FS=":"; OFS=FS}
    gitrev != "" && $1 ~ /GIT_CHECKOUT/ { $2 = " " gitrev }
    gitrepo != "" && $1 ~ /REPOSITORY_URL/ { $0 = $1 ": " gitrepo }
    NF==3 && $1 ~ /127\.0\.0\.1/ && $3 ~ /80"$/ { $2 = port }
    1
    ' "$templ" |
  gawk -v proj="$PROJECT_NAME" -v relay="$RELAYHOST" '
    BEGIN {FS="="; OFS=FS}
    $1 ~ /MYHOSTNAME$/ { $2 = proj }
    relay != "" && $1 ~ /RELAYHOST$/ { $2 = relay }
    1
  ' > "$config"
}

create_instance_dir() {
  # Update yaml
  git clone "${TEMPLATE_REPO}" "${PROJECT_DIR}"
  # prepare secrets files
  [[ -d "${PROJECT_DIR}/secrets" ]] ||
    mkdir -m 700 "${PROJECT_DIR}/secrets"
  touch "${PROJECT_DIR}/secrets/${ADMIN_SECRETS_FILE}"
  touch "${PROJECT_DIR}/${MARKER}"
}

gen_pw() {
  read -r -n 15 PW < <(LC_ALL=C tr -dc "[:alnum:]" < /dev/urandom)
  echo "$PW"
}

create_admin_secrets_file() {
  echo "Generating admin password..."
  [[ -d "${PROJECT_DIR}/secrets" ]] ||
    mkdir -m 700 "${PROJECT_DIR}/secrets"
  printf "OPENSLIDES_ADMIN_PASSWORD=%s\n" "$(gen_pw)" \
    >> "${PROJECT_DIR}/secrets/${ADMIN_SECRETS_FILE}"
}

create_user_secrets_file() {
  if [[ -n "$OPT_ADD_ACCOUNT" ]]; then
    echo "Generating user credentials..."
    [[ -d "${PROJECT_DIR}/secrets" ]] ||
      mkdir -m 700 "${PROJECT_DIR}/secrets"
    local first_name="$1"
    local last_name="$2"
    local PW="$(gen_pw)"
    cat << EOF > "${PROJECT_DIR}/secrets/${USER_SECRETS_FILE}"
OPENSLIDES_USER_FIRSTNAME=$first_name
OPENSLIDES_USER_LASTNAME=$last_name
OPENSLIDES_USER_PASSWORD=$PW
EOF
  fi
}

update_nginx_config() {
  # Create Nginx configs
  [[ -z "$OPT_LOCALONLY" ]] || return 0
  # First, without TLS
  sed -e "s/<INSTANCE>/${PROJECT_NAME}/" "$NGINX_TEMPLATE" \
    -e "/proxy_pass/s/61000/${PORT}/" \
    > /etc/nginx/sites-available/"${PROJECT_NAME}".conf
  ln -s ../sites-available/"${PROJECT_NAME}".conf /etc/nginx/sites-enabled/ || true
  systemctl reload nginx

  # Generate Let's Encrypt certificate
  echo "Generating certificate..."
  acmetool want "${PROJECT_NAME}"

  # Update Nginx to use TLS certs
  ex -s +"g/ssl-cert-snakeoil/d" +"g/ssl_certificate/s/#\ //" +x \
    /etc/nginx/sites-available/"${PROJECT_NAME}".conf
  systemctl reload nginx
}

remove() {
  local PROJECT_NAME="$1"
  [[ -d "$PROJECT_DIR" ]] || {
    fatal "$PROJECT_DIR does not exist."
  }
  # Ask for confirmation
  local ANS=
  echo "Delete the following instance including all its data and configuration?"
  echo "  $PROJECT_DIR"
  read -p "Really delete? (uppercase YES to confirm) " ANS
  [[ "$ANS" = "YES" ]] || return 0

  echo "Stopping and removing containers..."
  instance_erase
  echo "Removing instance repo dir..."
  rm -rf "${PROJECT_DIR}"
  echo "Remove config from Nginx..."
  rm -f /etc/nginx/sites-available/"${PROJECT_NAME}".conf \
     /etc/nginx/sites-enabled/"${PROJECT_NAME}".conf
  systemctl reload nginx
  echo "acmetool unwant..."
  acmetool unwant "$PROJECT_NAME"
  echo "Done."
}

local_port() {
  [[ -f "${1}/docker-compose.yml" ]] &&
  gawk 'BEGIN { FS=":" }
    $0 ~ / +ports:$/ { s = 1; next; }
    s == 1 && NF == 2 {
      gsub(/[\ "-]/, "")
      # split($2, a, /\//) # 80/tcp
      print $1
      exit
    }
    s == 1 && NF == 3 {
      gsub(/"/, "", "g")
      # split($3, a, /\//) # 80/tcp
      print $2
      exit
    }' "${instance}/docker-compose.yml"
  # better but slower:
  # docker inspect --format '{{ (index (index .NetworkSettings.Ports "80/tcp") 0).HostPort }}' \
  #   $(docker-compose ps -q client))
}

ping_instance() {
  local instance="$1"
  local_port=$(local_port "$instance")
  # retrieve version string
  LC_ALL=C curl --silent --max-time 0.1 \
    "http://127.0.0.1:${local_port}/apps/core/version/" |
  gawk 'BEGIN { FPAT = "\"[^\"]*\"" } { gsub(/"/, "", $2); print $2}'
}

git_repo_from_instance_dir() {
  instance="$1"
  awk '$1 == "REPOSITORY_URL:" { print $2; exit; }' \
    "${instance}/docker-compose.yml"
}

git_commit_from_instance_dir() {
  instance="$1"
  awk '$1 == "GIT_CHECKOUT:" { print $2; exit; }' \
    "${instance}/docker-compose.yml"
}

list_instances() {
  # Find instances and filter based on search term.
  # PROJECT_NAME is used as a grep -E search pattern here.
  local i=()
  readarray -d '' i < <(
    find "${INSTANCES}" -mindepth 1 -maxdepth 1 -type d -print0 |
    sort -z
  )
  for instance in "${i[@]}"; do
    # skip directories that aren't instances
    [[ -f "${instance}/docker-compose.yml" ]] || continue

    # Filter instances
    # 1. instance name/project dir matches
    if grep -E -q "$PROJECT_NAME" <<< "$(basename $instance)"; then :
    # 2. metadata matches
    elif [[ -f "${instance}/metadata.txt" ]] &&
      grep -E -q "$PROJECT_NAME" "${instance}/metadata.txt"; then :
    else
      continue
    fi

    local shortname=$(basename "$instance")
    local version=$(ping_instance "$instance")
    local sym="$SYM_NORMAL"
    if [[ -z "$version" ]]; then
      # Register as error
      version="DOWN"
      local sym="$SYM_ERROR"
    fi
    # Fiter online/offline instances
    case "$FILTER" in
      online)
        [[ "$version" != "DOWN" ]] || continue ;;
      offline)
        [[ "$version" = "DOWN" ]] || continue ;;
      *) ;;
    esac

    # Parse docker-compose.yml
    local git_commit=$(git_commit_from_instance_dir "$instance")
    local git_repo=$(git_repo_from_instance_dir "$instance")

    # Parse admin credentials file
    local OPENSLIDES_ADMIN_PASSWORD="—"
    if [[ -f "${instance}/secrets/${ADMIN_SECRETS_FILE}" ]]; then
      source "${instance}/secrets/${ADMIN_SECRETS_FILE}"
    fi

    # Parse user credentials file
    local OPENSLIDES_USER_FIRSTNAME=
    local OPENSLIDES_USER_LASTNAME=
    local OPENSLIDES_USER_PASSWORD=
    local user_name=
    if [[ -f "${instance}/secrets/${USER_SECRETS_FILE}" ]]; then
      source "${instance}/secrets/${USER_SECRETS_FILE}"
      local user_name="${OPENSLIDES_USER_FIRSTNAME} ${OPENSLIDES_USER_LASTNAME}"
    fi

    # Parse metadata file
    local metadata=()
    local first_metadatum=
    if [[ -r "${instance}/metadata.txt" ]]; then
      readarray -t metadata < <(grep -v '^\s*#' "${instance}/metadata.txt")
      if [[ ${#metadata[@]} -ge 1 ]]; then
        first_metadatum="${metadata[0]}"
        # Shorten if necessary.  This string will be printed as a column of the
        # general output, so it should not cause linebreaks.  Since the same
        # information will additionally be displayed in the extended output,
        # we can just cut if off here.
        # Ideally, we'd dynamically adjust to how much space is available.
        [[ "${#first_metadatum}" -le 40 ]] || {
          first_metadatum="${first_metadatum:0:30}"
          # append ellipsis and reset formatting.  The latter may be necessary
          # because we might be cutting this off above.
          first_metadatum+="…[0m"
        }
      fi
    fi

    printf "%s %-40s\t%s\n" "$sym" "$shortname" "$first_metadatum"
    if [[ -n "$OPT_LONGLIST" ]]; then
      printf "   ├ %-12s %s\n" "Directory:" "$instance"
      printf "   ├ %-12s %s\n" "Version:" "$version"
      printf "   ├ %-12s %s\n" "Git rev:" "$git_commit"
      printf "   ├ %-12s %s\n" "Git repo:" "$git_repo"
      printf "   ├ %-12s %s\n" "Local port:" "$(local_port $instance)"
      printf "   ├ %-12s %s : %s\n" "Login:" "admin" "$OPENSLIDES_ADMIN_PASSWORD"

      # include secondary account credentials if available
      [[ -n "$user_name" ]] &&
        printf "   ├ %-12s \"%s\" : %s\n" \
          "Login:" "$user_name" "$OPENSLIDES_USER_PASSWORD"
    fi

    if [[ -n "$OPT_METADATA" ]]; then
      if [[ ${#metadata[@]} -ge 1 ]]; then
        printf "   └ %s\n" "Metadata:"
        for m in "${metadata[@]}"; do
          printf "     ┆ %s\n" "$m"
        done
      fi
    fi
  done |
  # Colorize the status indicators
  if [[ -n "$NCOLORS" ]]; then
    sed "
      s/^${SYM_NORMAL}/ ${COL_GREEN}${BULLET}${COL_NORMAL}/;
      s/^${SYM_ERROR}/ ${COL_RED}${BULLET}${COL_NORMAL}/
    "
  else
    cut -d' ' -f2-
  fi
}

clone_secrets() {
  if [[ -d "${CLONE_FROM_DIR}/secrets/" ]]; then
    rsync -axv "${CLONE_FROM_DIR}/secrets/" "${PROJECT_DIR}/secrets/"
  fi
}

clone_db() {
  _docker_compose "$PROJECT_DIR" up -d --no-deps postgres
  local clone_from_id=$(_docker_compose "$CLONE_FROM_DIR" ps -q postgres)
  local clone_to_id=$(_docker_compose "$PROJECT_DIR" ps -q postgres)
  sleep 3 # XXX
  docker exec -u postgres "$clone_from_id" pg_dump -c --if-exists openslides |
  docker exec -i -u postgres "$clone_to_id" psql openslides
}

get_personaldata_dir() {
  docker inspect --format \
    '{{ range .Mounts }}{{ if eq .Destination "/app/personal_data" }}{{ .Source }}{{ end }}{{ end }}' \
    "$(_docker_compose "$1" ps -q server)"
}

clone_files() {
  _docker_compose "$PROJECT_DIR" up --no-start --no-deps server
  local from_dir=$(get_personaldata_dir "$CLONE_FROM_DIR")
  local to_dir=$(get_personaldata_dir "$PROJECT_DIR")
  rsync -axv "${from_dir}/" "${to_dir}/"
}

append_metadata() {
  touch "${1}/metadata.txt"
  printf "%s\n" "$2" >> "${1}/metadata.txt"
}

ask_start() {
  local start=
  read -p "Start containers? [Y/n] " start
  case "$start" in
    Y|y|Yes|yes|YES|"")
      instance_start ;;
    *)
      echo "Not starting containers." ;;
  esac
}

instance_start() {
  _docker_compose "$PROJECT_DIR" build
  _docker_compose "$PROJECT_DIR" up -d
}

instance_stop() {
  _docker_compose "$PROJECT_DIR" down
}

instance_erase() {
  _docker_compose "$PROJECT_DIR" down --volumes
}

instance_update() {
  ex -s +"%s/GIT_CHECKOUT: \zs.*/${GIT_CHECKOUT}/" +x "$DCCONFIG"
  if [[ -n "$GIT_REPO" ]]; then
    ex -s +"%s<REPOSITORY_URL: \zs.*<${GIT_REPO}<" +x "$DCCONFIG"
  fi
  local build_opt=
  [[ -z "$OPT_FORCE" ]] || local build_opt="--no-cache"
  _docker_compose "$PROJECT_DIR" build "$build_opt" server
  echo "Creating services"
  _docker_compose "$PROJECT_DIR" up --no-start
  local server="$(_docker_compose "$PROJECT_DIR" ps -q server)"
  # Delete staticfiles volume
  local vol=$(docker inspect --format \
      '{{ range .Mounts }}{{ if eq .Destination "/app/openslides/static" }}{{ .Name }}{{ end }}{{ end }}' \
      "$server"
  )
  echo "Scaling down"
  _docker_compose "$PROJECT_DIR" up -d \
    --scale server=0 --scale prioserver=0 --scale client=0
  echo "Deleting staticfiles volume"
  docker volume rm "$vol"
<<<<<<< HEAD
  echo "OK.  Bringing up all services"
  _docker_compose "$PROJECT_DIR" up -d
=======
  _docker_compose "$PROJECT_DIR" up -d --scale server=1 --scale client=1
  append_metadata "$PROJECT_DIR" "$(date +"%F %H:%M"): Updated to ${GIT_CHECKOUT}"
>>>>>>> 75ec631c
}

instance_flush() {
  _docker_compose "$PROJECT_DIR" up -d --scale server=0
  local redis="$(_docker_compose "$PROJECT_DIR" ps -q rediscache)"
  docker exec "$redis" redis-cli flushall
  _docker_compose "$PROJECT_DIR" up -d --scale server=1
}


shortopt="hlmnfr:R:d:"
longopt=(
  help
  color:
  long
  project-dir:
  force

  # filtering
  online
  offline
  metadata

  # adding instances
  clone-from:
  local-only
  no-add-account
  mailserver:

  # adding & upgrading instances
  revision:
  repo:
)
# format options array to comma-separated string for getopt
longopt=$(IFS=,; echo "${longopt[*]}")

ARGS=$(getopt -o "$shortopt" -l "$longopt" -n "$ME" -- "$@")
if [ $? -ne 0 ]; then usage; exit 1; fi
eval set -- "$ARGS";
unset ARGS

# [[ $# -gt 1 ]] || { usage; exit 2; }

# Config file
if [[ -f "$CONFIG" ]]; then
  source "$CONFIG"
fi

# Parse options
while true; do
  case "$1" in
    -d|--project-dir)
      PROJECT_DIR="$2"
      PROJECT_NAME=$(basename $(readlink -f "$PROJECT_DIR"))
      shift 2
      ;;
    -r|--revision)
      GIT_CHECKOUT="$2"
      shift 2
      ;;
    -R|--repo)
      GIT_REPO="$2"
      shift 2
      ;;
    --mailserver)
      RELAYHOST="$2"
      shift 2
      ;;
    --no-add-account)
      OPT_ADD_ACCOUNT=
      shift 1
      ;;
    -l|--long)
      OPT_LONGLIST=1
      shift 1
      ;;
    -m|--metadata)
      OPT_METADATA=1
      shift 1
      ;;
    -n|--online)
      FILTER="online"
      shift 1
      ;;
    -f|--offline)
      FILTER="offline"
      shift 1
      ;;
    --clone-from)
      CLONE_FROM="$2"
      shift 2
      ;;
    --local-only)
      OPT_LOCALONLY=1
      shift 1
      ;;
    --color)
      OPT_COLOR="$2"
      shift 2
      ;;
    --force)
      OPT_FORCE=1
      shift 1
      ;;
    -h|--help) usage; exit 0 ;;
    --) shift ; break ;;
    *) usage; exit 1 ;;
  esac
done

# Parse commands
for arg; do
  case $arg in
    ls|list)
      [[ -z "$MODE" ]] || { usage; exit 2; }
      MODE=list
      shift 1
      ;;
    add|create)
      [[ -z "$MODE" ]] || { usage; exit 2; }
      MODE=create
      [[ -z "$CLONE_FROM" ]] || MODE=clone
      shift 1
      ;;
    rm|remove)
      [[ -z "$MODE" ]] || { usage; exit 2; }
      MODE=remove
      shift 1
      ;;
    start|up)
      [[ -z "$MODE" ]] || { usage; exit 2; }
      MODE=start
      shift 1
      ;;
    stop|down)
      [[ -z "$MODE" ]] || { usage; exit 2; }
      MODE=stop
      shift 1
      ;;
    erase)
      [[ -z "$MODE" ]] || { usage; exit 2; }
      MODE=erase
      shift 1
      ;;
    flush)
      [[ -z "$MODE" ]] || { usage; exit 2; }
      MODE=flush
      shift 1
      ;;
    update)
      [[ -z "$MODE" ]] || { usage; exit 2; }
      MODE=update
      [[ -n "$GIT_CHECKOUT" ]] || {
        fatal "Need revision for update"
      }
      shift 1
      ;;
    *)
      # The final argument should be the project name/search pattern
      PROJECT_NAME="$arg"
      break
      ;;
  esac
done

# Default mode: list
MODE=${MODE:-list}

case "$OPT_COLOR" in
  auto)
    if [[ -t 1 ]]; then enable_color; fi ;;
  always)
    enable_color ;;
  never) true ;;
  *)
    fatal "Unknown option to --color" ;;
esac


DEPS=(
  docker
  docker-compose
  gawk
  acmetool
)
# Check dependencies
for i in "${DEPS[@]}"; do
    check_for_dependency "$i"
done

[[ -n "$PROJECT_DIR" ]] || PROJECT_DIR="${INSTANCES}/${PROJECT_NAME}"
DCCONFIG="${PROJECT_DIR}/docker-compose.yml"
NGINX_TEMPLATE="${PROJECT_DIR}/contrib/nginx.conf.in"

case "$MODE" in
  remove)
    arg_check || { usage; exit 2; }
    [[ -n "$OPT_FORCE" ]] || marker_check
    remove "$PROJECT_NAME"
    ;;
  create)
    [[ -f "$CONFIG" ]] && echo "Found ${CONFIG} file." || true
    arg_check || { usage; exit 2; }
    [[ -n "$OPT_FORCE" ]] || verify_domain
    query_user_account_name
    echo "Creating new instance: $PROJECT_NAME"
    PORT=$(next_free_port)
    create_instance_dir
    create_config_from_template "${PROJECT_DIR}/docker-compose.yml.example" \
      "${PROJECT_DIR}/docker-compose.yml"
    create_admin_secrets_file
    create_user_secrets_file "${OPENSLIDES_USER_FIRSTNAME}" "${OPENSLIDES_USER_LASTNAME}"
    update_nginx_config
    [[ -z "$OPT_LOCALONLY" ]] ||
      append_metadata "$PROJECT_DIR" "No Nginx config added (--local-only)"
    ask_start
    ;;
  clone)
    CLONE_FROM_DIR="${INSTANCES}/${CLONE_FROM}"
    arg_check || { usage; exit 2; }
    [[ -n "$OPT_FORCE" ]] || verify_domain
    echo "Creating new instance: $PROJECT_NAME (based on $CLONE_FROM)"
    PORT=$(next_free_port)
    [[ -n "$GIT_CHECKOUT" ]] ||
      GIT_CHECKOUT=$(git_commit_from_instance_dir "$CLONE_FROM_DIR")
    [[ -n "$GIT_REPO" ]] ||
      GIT_REPO=$(git_repo_from_instance_dir "$CLONE_FROM_DIR")
    create_instance_dir
    create_config_from_template "${CLONE_FROM_DIR}/docker-compose.yml" \
      "${PROJECT_DIR}/docker-compose.yml"
    clone_secrets
    clone_files
    clone_db
    update_nginx_config
    append_metadata "$PROJECT_DIR" "Cloned from $CLONE_FROM on $(date)"
    [[ -z "$OPT_LOCALONLY" ]] ||
      append_metadata "$PROJECT_DIR" "No Nginx config added (--local-only)"
    ask_start
    ;;
  list)
    list_instances
    ;;
  start)
    arg_check || { usage; exit 2; }
    instance_start ;;
  stop)
    arg_check || { usage; exit 2; }
    instance_stop ;;
  erase)
    arg_check || { usage; exit 2; }
    echo "WARNING: This will stop the instance, and remove its containers and volumes!"
    ERASE=
    read -p "Continue? [y/N] " ERASE
    case "$ERASE" in
      Y|y|Yes|yes|YES)
        instance_erase ;;
    esac
    ;;
  update)
    [[ -f "$CONFIG" ]] && echo "Found ${CONFIG} file." || true
    arg_check || { usage; exit 2; }
    instance_update
    ;;
  flush)
    instance_flush
    ;;
esac<|MERGE_RESOLUTION|>--- conflicted
+++ resolved
@@ -519,13 +519,9 @@
     --scale server=0 --scale prioserver=0 --scale client=0
   echo "Deleting staticfiles volume"
   docker volume rm "$vol"
-<<<<<<< HEAD
   echo "OK.  Bringing up all services"
   _docker_compose "$PROJECT_DIR" up -d
-=======
-  _docker_compose "$PROJECT_DIR" up -d --scale server=1 --scale client=1
   append_metadata "$PROJECT_DIR" "$(date +"%F %H:%M"): Updated to ${GIT_CHECKOUT}"
->>>>>>> 75ec631c
 }
 
 instance_flush() {
