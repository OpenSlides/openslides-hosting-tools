--- conflicted
+++ resolved
@@ -220,13 +220,8 @@
   gawk -v port="${PORT}" -v image="$DOCKER_IMAGE_NAME_OPENSLIDES" \
       -v tag="$DOCKER_IMAGE_TAG_OPENSLIDES" '
     BEGIN {FS=":"; OFS=FS}
-<<<<<<< HEAD
     $0 ~ /^  (prio)?server:$/ {s=1}
     image != "" && $1 ~ /image/ && s { $2 = " " image; $3 = tag; s=0 }
-    NF==3 && $1 ~ /127\.0\.0\.1/ && $3 ~ /80"$/ { $2 = port }
-=======
-    gitrev  != "" && $1 ~ /GIT_CHECKOUT/   { $2 = " " gitrev }
-    gitrepo != "" && $1 ~ /REPOSITORY_URL/ { $0 = $1 ": " gitrepo }
 
     $0 ~ / +ports:$/ { # enter ports section
       p = $0
@@ -243,7 +238,6 @@
       i = length(gensub(/(^\ *).*/, "\\1", "g")) # indent level
       if ( i > pi ) { next } else { pi = 0 }
     }
->>>>>>> 0d1bfb36
     1
     ' "$templ" |
   gawk -v proj="$PROJECT_NAME" -v relay="$RELAYHOST" '
@@ -410,7 +404,6 @@
     "${instance}/docker-compose.yml"
 }
 
-<<<<<<< HEAD
 image_from_yaml() {
   instance="$1"
   gawk '
@@ -420,18 +413,6 @@
     ' "${instance}/docker-compose.yml"
 }
 
-list_instances() {
-  # Find instances and filter based on search term.
-  # PROJECT_NAME is used as a grep -E search pattern here.
-  local i=()
-  readarray -d '' i < <(
-    find "${INSTANCES}" -mindepth 1 -maxdepth 1 -type d -print0 |
-    sort -z
-  )
-  for instance in "${i[@]}"; do
-    # skip directories that aren't instances
-    [[ -f "${instance}/docker-compose.yml" ]] || continue
-=======
 highlight_match() {
   # Highlight search term match in string
   if [[ -n "$NCOLORS" ]] && [[ -n "$PROJECT_NAME" ]]; then
@@ -440,7 +421,6 @@
     echo "$1"
   fi
 }
->>>>>>> 0d1bfb36
 
 ls_instance() {
   local instance="$1"
@@ -520,8 +500,12 @@
 
     printf "   ├ %-12s %s\n" "Directory:" "$instance"
     printf "   ├ %-12s %s\n" "Version:" "$version"
-    printf "   ├ %-12s %s\n" "Git rev:" "$git_commit"
-    printf "   ├ %-12s %s\n" "Git repo:" "$git_repo"
+    if [[ -n "$git_commit" ]]; then
+      printf "   ├ %-12s %s\n" "Git rev:" "$git_commit"
+      printf "   ├ %-12s %s\n" "Git repo:" "$git_repo"
+    elif [[ -n "$image" ]]; then
+      printf "   ├ %-12s %s\n" "Image:" "$image"
+    fi
     printf "   ├ %-12s %s\n" "Local port:" "$port"
     printf "   ├ %-12s %s : %s\n" "Login:" "admin" "$OPENSLIDES_ADMIN_PASSWORD"
 
@@ -533,46 +517,6 @@
     if [[ -f "${instance}/secrets/${USER_SECRETS_FILE}" ]]; then
       source "${instance}/secrets/${USER_SECRETS_FILE}"
       local user_name="${OPENSLIDES_USER_FIRSTNAME} ${OPENSLIDES_USER_LASTNAME}"
-<<<<<<< HEAD
-    fi
-
-    # Parse metadata file
-    local metadata=()
-    local first_metadatum=
-    if [[ -r "${instance}/metadata.txt" ]]; then
-      readarray -t metadata < <(grep -v '^\s*#' "${instance}/metadata.txt")
-      if [[ ${#metadata[@]} -ge 1 ]]; then
-        first_metadatum="${metadata[0]}"
-        # Shorten if necessary.  This string will be printed as a column of the
-        # general output, so it should not cause linebreaks.  Since the same
-        # information will additionally be displayed in the extended output,
-        # we can just cut if off here.
-        # Ideally, we'd dynamically adjust to how much space is available.
-        [[ "${#first_metadatum}" -le 40 ]] || {
-          first_metadatum="${first_metadatum:0:30}"
-          # append ellipsis and reset formatting.  The latter may be necessary
-          # because we might be cutting this off above.
-          first_metadatum+="…[0m"
-        }
-      fi
-    fi
-
-    printf "%s %-40s\t%s\n" "$sym" "$shortname" "$first_metadatum"
-    if [[ -n "$OPT_LONGLIST" ]]; then
-      printf "   ├ %-12s %s\n" "Directory:" "$instance"
-      printf "   ├ %-12s %s\n" "Version:" "$version"
-      if [[ -n "$git_commit" ]]; then
-        printf "   ├ %-12s %s\n" "Git rev:" "$git_commit"
-        printf "   ├ %-12s %s\n" "Git repo:" "$git_repo"
-      elif [[ -n "$image" ]]; then
-        printf "   ├ %-12s %s\n" "Image:" "$image"
-      fi
-      printf "   ├ %-12s %s\n" "Local port:" "$port"
-      printf "   ├ %-12s %s : %s\n" "Login:" "admin" "$OPENSLIDES_ADMIN_PASSWORD"
-
-      # include secondary account credentials if available
-=======
->>>>>>> 0d1bfb36
       [[ -n "$user_name" ]] &&
         printf "   ├ %-12s \"%s\" : %s\n" \
           "Login:" "$user_name" "$OPENSLIDES_USER_PASSWORD"
